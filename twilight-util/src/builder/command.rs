//! Create a [`Command`] with a builder.
//!
//! # Examples
//!
//! ```
//! use twilight_model::application::command::CommandType;
//! use twilight_util::builder::command::{BooleanBuilder, CommandBuilder, StringBuilder};
//!
//! CommandBuilder::new(
//!     "blep",
//!     "Send a random adorable animal photo",
//!     CommandType::ChatInput,
//! )
//! .option(
//!     StringBuilder::new("animal", "The type of animal")
//!         .required(true)
//!         .choices([
//!             ("Dog", "animal_dog"),
//!             ("Cat", "animal_cat"),
//!             ("Penguin", "animal_penguin"),
//!         ]),
//! )
//! .option(BooleanBuilder::new(
//!     "only_smol",
//!     "Whether to show only baby animals",
//! ));
//! ```
//!
//! ```
//! use twilight_model::application::command::CommandType;
//! use twilight_util::builder::command::{CommandBuilder, NumberBuilder};
//!
//! CommandBuilder::new(
//!     "birthday",
//!     "Wish a friend a happy birthday",
//!     CommandType::ChatInput,
//! )
//! .name_localizations([("zh-CN", "生日"), ("el", "γενέθλια")])
//! .description_localizations([("zh-Cn", "祝你朋友生日快乐")])
//! .option(
//!     NumberBuilder::new("age", "Your friend's age")
//!         .name_localizations([("zh-CN", "岁数")])
//!         .description_localizations([("zh-CN", "你朋友的岁数")]),
//! );
//! ```

use twilight_model::{
    application::command::{
<<<<<<< HEAD
        Command, CommandOption, CommandOptionChoice, CommandOptionChoiceData, CommandOptionType,
        CommandOptionValue, CommandType,
=======
        BaseCommandOptionData, ChannelCommandOptionData, ChoiceCommandOptionData, Command,
        CommandOption, CommandOptionChoice, CommandOptionValue, CommandType,
        NumberCommandOptionData, OptionsCommandOptionData,
>>>>>>> 87402e45
    },
    channel::ChannelType,
    guild::Permissions,
    id::{marker::GuildMarker, Id},
};
use twilight_validate::command::{command as validate_command, CommandValidationError};

/// Builder to create a [`Command`].
#[allow(clippy::module_name_repetitions)]
#[derive(Clone, Debug)]
#[must_use = "must be built into a command"]
pub struct CommandBuilder(Command);

impl CommandBuilder {
    /// Create a new default [`Command`] builder.
    #[must_use = "builders have no effect if unused"]
    pub fn new(name: impl Into<String>, description: impl Into<String>, kind: CommandType) -> Self {
        Self(Command {
            application_id: None,
            default_member_permissions: None,
            dm_permission: None,
            description: description.into(),
            description_localizations: None,
            guild_id: None,
            id: None,
            kind,
            name: name.into(),
            name_localizations: None,
            options: Vec::new(),
            version: Id::new(1),
        })
    }

    /// Consume the builder, returning a [`Command`].
    #[allow(clippy::missing_const_for_fn)]
    #[must_use = "must be built into a command"]
    pub fn build(self) -> Command {
        self.0
    }

    /// Ensure the command is valid.
    ///
    /// # Errors
    ///
    /// Refer to the errors section of [`twilight_validate::command::command`]
    /// for possible errors.
    pub fn validate(self) -> Result<Self, CommandValidationError> {
        validate_command(&self.0)?;

        Ok(self)
    }

    /// Set the guild ID of the command.
    ///
    /// Defaults to [`None`].
    pub const fn guild_id(mut self, guild_id: Id<GuildMarker>) -> Self {
        self.0.guild_id = Some(guild_id);

        self
    }

    /// Set the default member permission required to run the command.
    ///
    /// Defaults to [`None`].
    pub const fn default_member_permissions(
        mut self,
        default_member_permissions: Permissions,
    ) -> Self {
        self.0.default_member_permissions = Some(default_member_permissions);

        self
    }

    /// Set whether the command is available in DMs.
    ///
    /// Defaults to [`None`].
    pub const fn dm_permission(mut self, dm_permission: bool) -> Self {
        self.0.dm_permission = Some(dm_permission);

        self
    }

    /// Set the localization dictionary for the command description.
    ///
    /// Defaults to [`None`].
    pub fn description_localizations<K: Into<String>, V: Into<String>>(
        mut self,
        localizations: impl IntoIterator<Item = (K, V)>,
    ) -> Self {
        self.0.description_localizations = Some(
            localizations
                .into_iter()
                .map(|(a, b)| (a.into(), b.into()))
                .collect(),
        );

        self
    }

    /// Set the localization dictionary for the command name.
    ///
    /// Defaults to [`None`].
    pub fn name_localizations<K: Into<String>, V: Into<String>>(
        mut self,
        localizations: impl IntoIterator<Item = (K, V)>,
    ) -> Self {
        self.0.name_localizations = Some(
            localizations
                .into_iter()
                .map(|(a, b)| (a.into(), b.into()))
                .collect(),
        );

        self
    }

    /// Add an option to the command.
    ///
    /// Defaults to an empty list.
    pub fn option(self, option: impl Into<CommandOption>) -> Self {
        self._option(option.into())
    }

    fn _option(mut self, option: CommandOption) -> Self {
        self.0.options.push(option);

        self
    }
}

/// Create an attachment option with a builder.
#[derive(Clone, Debug)]
#[must_use = "should be used in a command builder"]
pub struct AttachmentBuilder(CommandOption);

impl AttachmentBuilder {
    /// Create a new default [`AttachmentBuilder`].
    #[must_use = "builders have no effect if unused"]
    pub fn new(name: impl Into<String>, description: impl Into<String>) -> Self {
        Self(CommandOption {
            autocomplete: None,
            channel_types: None,
            choices: None,
            description: description.into(),
            description_localizations: None,
            kind: CommandOptionType::Attachment,
            max_length: None,
            max_value: None,
            min_length: None,
            min_value: None,
            name: name.into(),
            name_localizations: None,
            options: None,
            required: None,
        })
    }

    /// Consume the builder, returning the built command option.
    #[allow(clippy::missing_const_for_fn)]
    #[must_use = "should be used in a command builder"]
    pub fn build(self) -> CommandOption {
        self.0
    }

    /// Set the localization dictionary for the option description.
    ///
    /// Defaults to [`None`].
    pub fn description_localizations<K: Into<String>, V: Into<String>>(
        mut self,
        localizations: impl IntoIterator<Item = (K, V)>,
    ) -> Self {
        self.0.description_localizations = Some(
            localizations
                .into_iter()
                .map(|(a, b)| (a.into(), b.into()))
                .collect(),
        );

        self
    }

    /// Set the localization dictionary for the option name.
    ///
    /// Defaults to [`None`].
    pub fn name_localizations<K: Into<String>, V: Into<String>>(
        mut self,
        localizations: impl IntoIterator<Item = (K, V)>,
    ) -> Self {
        self.0.name_localizations = Some(
            localizations
                .into_iter()
                .map(|(a, b)| (a.into(), b.into()))
                .collect(),
        );

        self
    }

    /// Set whether this option is required.
    ///
    /// Defaults to `false`.
    pub const fn required(mut self, required: bool) -> Self {
        self.0.required = Some(required);

        self
    }
}

impl From<AttachmentBuilder> for CommandOption {
    fn from(builder: AttachmentBuilder) -> CommandOption {
        builder.build()
    }
}

/// Create a boolean option with a builder.
#[derive(Clone, Debug)]
#[must_use = "should be used in a command builder"]
pub struct BooleanBuilder(CommandOption);

impl BooleanBuilder {
    /// Create a new default [`BooleanBuilder`].
    #[must_use = "builders have no effect if unused"]
    pub fn new(name: impl Into<String>, description: impl Into<String>) -> Self {
        Self(CommandOption {
            autocomplete: None,
            channel_types: None,
            choices: None,
            description: description.into(),
            description_localizations: None,
            kind: CommandOptionType::Boolean,
            max_length: None,
            max_value: None,
            min_length: None,
            min_value: None,
            name: name.into(),
            name_localizations: None,
            options: None,
            required: None,
        })
    }

    /// Consume the builder, returning the built command option.
    #[allow(clippy::missing_const_for_fn)]
    #[must_use = "should be used in a command builder"]
    pub fn build(self) -> CommandOption {
        self.0
    }

    /// Set the localization dictionary for the option description.
    ///
    /// Defaults to [`None`].
    pub fn description_localizations<K: Into<String>, V: Into<String>>(
        mut self,
        localizations: impl IntoIterator<Item = (K, V)>,
    ) -> Self {
        self.0.description_localizations = Some(
            localizations
                .into_iter()
                .map(|(a, b)| (a.into(), b.into()))
                .collect(),
        );

        self
    }

    /// Set the localization dictionary for the option name.
    ///
    /// Defaults to [`None`].
    pub fn name_localizations<K: Into<String>, V: Into<String>>(
        mut self,
        localizations: impl IntoIterator<Item = (K, V)>,
    ) -> Self {
        self.0.name_localizations = Some(
            localizations
                .into_iter()
                .map(|(a, b)| (a.into(), b.into()))
                .collect(),
        );

        self
    }

    /// Set whether this option is required.
    ///
    /// Defaults to `false`.
    pub const fn required(mut self, required: bool) -> Self {
        self.0.required = Some(required);

        self
    }
}

impl From<BooleanBuilder> for CommandOption {
    fn from(builder: BooleanBuilder) -> CommandOption {
        builder.build()
    }
}

/// Create a channel option with a builder.
#[derive(Clone, Debug)]
#[must_use = "should be used in a command builder"]
pub struct ChannelBuilder(CommandOption);

impl ChannelBuilder {
    /// Create a new default [`ChannelBuilder`].
    #[must_use = "builders have no effect if unused"]
    pub fn new(name: impl Into<String>, description: impl Into<String>) -> Self {
        Self(CommandOption {
            autocomplete: None,
            channel_types: Some(Vec::new()),
            choices: None,
            description: description.into(),
            description_localizations: None,
            kind: CommandOptionType::Channel,
            max_length: None,
            max_value: None,
            min_length: None,
            min_value: None,
            name: name.into(),
            name_localizations: None,
            options: None,
            required: None,
        })
    }

    /// Consume the builder, returning the built command option.
    #[allow(clippy::missing_const_for_fn)]
    #[must_use = "should be used in a command builder"]
    pub fn build(self) -> CommandOption {
        self.0
    }

    /// Restricts the channel choice to specific types.
    ///
    /// Defaults to all channel types allowed.
    pub fn channel_types(mut self, channel_types: impl IntoIterator<Item = ChannelType>) -> Self {
        self.0.channel_types = Some(Vec::from_iter(channel_types));

        self
    }

    /// Set the localization dictionary for the option description.
    ///
    /// Defaults to [`None`].
    pub fn description_localizations<K: Into<String>, V: Into<String>>(
        mut self,
        localizations: impl IntoIterator<Item = (K, V)>,
    ) -> Self {
        self.0.description_localizations = Some(
            localizations
                .into_iter()
                .map(|(a, b)| (a.into(), b.into()))
                .collect(),
        );

        self
    }

    /// Set the localization dictionary for the option name.
    ///
    /// Defaults to [`None`].
    pub fn name_localizations<K: Into<String>, V: Into<String>>(
        mut self,
        localizations: impl IntoIterator<Item = (K, V)>,
    ) -> Self {
        self.0.name_localizations = Some(
            localizations
                .into_iter()
                .map(|(a, b)| (a.into(), b.into()))
                .collect(),
        );

        self
    }

    /// Set whether this option is required.
    ///
    /// Defaults to `false`.
    pub const fn required(mut self, required: bool) -> Self {
        self.0.required = Some(required);

        self
    }
}

impl From<ChannelBuilder> for CommandOption {
    fn from(builder: ChannelBuilder) -> CommandOption {
        builder.build()
    }
}
/// Create a integer option with a builder.
#[derive(Clone, Debug)]
#[must_use = "should be used in a command builder"]
pub struct IntegerBuilder(CommandOption);

impl IntegerBuilder {
    /// Create a new default [`IntegerBuilder`].
    #[must_use = "builders have no effect if unused"]
    pub fn new(name: impl Into<String>, description: impl Into<String>) -> Self {
        Self(CommandOption {
            autocomplete: Some(false),
            channel_types: None,
            choices: Some(Vec::new()),
            description: description.into(),
            description_localizations: None,
            kind: CommandOptionType::Integer,
            max_length: None,
            max_value: None,
            min_length: None,
            min_value: None,
            name: name.into(),
            name_localizations: None,
            options: None,
            required: None,
        })
    }

    /// Consume the builder, returning the built command option.
    #[allow(clippy::missing_const_for_fn)]
    #[must_use = "should be used in a command builder"]
    pub fn build(self) -> CommandOption {
        self.0
    }

    /// Set whether this option supports autocomplete.
    ///
    /// Defaults to `false`.
    pub const fn autocomplete(mut self, autocomplete: bool) -> Self {
        self.0.autocomplete = Some(autocomplete);

        self
    }

    /// Set localization for a particular choice.
    ///
    /// Choices must be set with the [`choices`] method before updating their
    /// localization.
    ///
    /// # Panics
    ///
    /// Panics if choices are not set.
    ///
    /// [`choices`]: Self::choices
    #[track_caller]
    pub fn choice_localizations<K: Into<String>, V: Into<String>>(
        mut self,
        choice_name: &str,
        name_localizations: impl IntoIterator<Item = (K, V)>,
    ) -> Self {
        let choice = self.0.choices.as_mut().expect("choices are set").iter_mut().find(
            |choice| matches!(choice, CommandOptionChoice::Integer(CommandOptionChoiceData{ name, ..})  if name == choice_name),
        );

        if let Some(choice) = choice {
            set_choice_localizations(choice, name_localizations);
        }

        self
    }

    /// Set the list of choices for an option.
    ///
    /// Accepts tuples of `(String, i64)` corresponding to the name and value.
    /// Localization may be added with [`choice_localizations`].
    ///
    /// Defaults to no choices.
    ///
    /// [`choice_localizations`]: Self::choice_localizations
    pub fn choices<K: Into<String>>(mut self, choices: impl IntoIterator<Item = (K, i64)>) -> Self {
        self.0.choices = Some(
            choices
                .into_iter()
                .map(|(name, value, ..)| {
                    CommandOptionChoice::Integer(CommandOptionChoiceData {
                        name: name.into(),
                        name_localizations: None,
                        value,
                    })
                })
                .collect(),
        );

        self
    }

    /// Set the localization dictionary for the option description.
    ///
    /// Defaults to [`None`].
    pub fn description_localizations<K: Into<String>, V: Into<String>>(
        mut self,
        localizations: impl IntoIterator<Item = (K, V)>,
    ) -> Self {
        self.0.description_localizations = Some(
            localizations
                .into_iter()
                .map(|(a, b)| (a.into(), b.into()))
                .collect(),
        );

        self
    }

    /// Set the maximum allowed value.
    ///
    /// Defaults to no limit.
    pub const fn max_value(mut self, value: i64) -> Self {
        self.0.max_value = Some(CommandOptionValue::Integer(value));

        self
    }

    /// Set the minimum allowed value.
    ///
    /// Defaults to no limit.
    pub const fn min_value(mut self, value: i64) -> Self {
        self.0.min_value = Some(CommandOptionValue::Integer(value));

        self
    }

    /// Set the localization dictionary for the option name.
    ///
    /// Defaults to [`None`].
    pub fn name_localizations<K: Into<String>, V: Into<String>>(
        mut self,
        localizations: impl IntoIterator<Item = (K, V)>,
    ) -> Self {
        self.0.name_localizations = Some(
            localizations
                .into_iter()
                .map(|(a, b)| (a.into(), b.into()))
                .collect(),
        );

        self
    }

    /// Set whether this option is required.
    ///
    /// Defaults to `false`.
    pub const fn required(mut self, required: bool) -> Self {
        self.0.required = Some(required);

        self
    }
}

impl From<IntegerBuilder> for CommandOption {
    fn from(builder: IntegerBuilder) -> CommandOption {
        builder.build()
    }
}

/// Create a mentionable option with a builder.
#[derive(Clone, Debug)]
#[must_use = "should be used in a command builder"]
pub struct MentionableBuilder(CommandOption);

impl MentionableBuilder {
    /// Create a new default [`MentionableBuilder`].
    #[must_use = "builders have no effect if unused"]
    pub fn new(name: impl Into<String>, description: impl Into<String>) -> Self {
        Self(CommandOption {
            autocomplete: None,
            channel_types: None,
            choices: None,
            description: description.into(),
            description_localizations: None,
            kind: CommandOptionType::Mentionable,
            max_length: None,
            max_value: None,
            min_length: None,
            min_value: None,
            name: name.into(),
            name_localizations: None,
            options: None,
            required: None,
        })
    }

    /// Consume the builder, returning the built command option.
    #[allow(clippy::missing_const_for_fn)]
    #[must_use = "should be used in a command builder"]
    pub fn build(self) -> CommandOption {
        self.0
    }

    /// Set the localization dictionary for the option description.
    ///
    /// Defaults to [`None`].
    pub fn description_localizations<K: Into<String>, V: Into<String>>(
        mut self,
        localizations: impl IntoIterator<Item = (K, V)>,
    ) -> Self {
        self.0.description_localizations = Some(
            localizations
                .into_iter()
                .map(|(a, b)| (a.into(), b.into()))
                .collect(),
        );

        self
    }

    /// Set the localization dictionary for the option name.
    ///
    /// Defaults to [`None`].
    pub fn name_localizations<K: Into<String>, V: Into<String>>(
        mut self,
        localizations: impl IntoIterator<Item = (K, V)>,
    ) -> Self {
        self.0.name_localizations = Some(
            localizations
                .into_iter()
                .map(|(a, b)| (a.into(), b.into()))
                .collect(),
        );

        self
    }

    /// Set whether this option is required.
    ///
    /// Defaults to `false`.
    pub const fn required(mut self, required: bool) -> Self {
        self.0.required = Some(required);

        self
    }
}

impl From<MentionableBuilder> for CommandOption {
    fn from(builder: MentionableBuilder) -> CommandOption {
        builder.build()
    }
}

/// Create a number option with a builder.
#[derive(Clone, Debug)]
#[must_use = "should be used in a command builder"]
pub struct NumberBuilder(CommandOption);

impl NumberBuilder {
    /// Create a new default [`NumberBuilder`].
    #[must_use = "builders have no effect if unused"]
    pub fn new(name: impl Into<String>, description: impl Into<String>) -> Self {
        Self(CommandOption {
            autocomplete: Some(false),
            channel_types: None,
            choices: Some(Vec::new()),
            description: description.into(),
            description_localizations: None,
            kind: CommandOptionType::Number,
            max_length: None,
            max_value: None,
            min_length: None,
            min_value: None,
            name: name.into(),
            name_localizations: None,
            options: None,
            required: None,
        })
    }

    /// Consume the builder, returning the built command option.
    #[allow(clippy::missing_const_for_fn)]
    #[must_use = "should be used in a command builder"]
    pub fn build(self) -> CommandOption {
        self.0
    }

    /// Set whether this option supports autocomplete.
    ///
    /// Defaults to `false`.
    pub const fn autocomplete(mut self, autocomplete: bool) -> Self {
        self.0.autocomplete = Some(autocomplete);

        self
    }

    /// Set localization for a particular choice, by name.
    ///
    /// Choices must be set with the [`choices`] method before updating their
    /// localization.
    ///
    /// # Panics
    ///
    /// Panics if choices are not set.
    ///
    /// [`choices`]: Self::choices
    #[track_caller]
    pub fn choice_localizations<K: Into<String>, V: Into<String>>(
        mut self,
        choice_name: &str,
        name_localizations: impl IntoIterator<Item = (K, V)>,
    ) -> Self {
        let choice = self.0.choices.as_mut().expect("choices are set").iter_mut().find(
            |choice| matches!(choice, CommandOptionChoice::Number(CommandOptionChoiceData {name, ..}) if name == choice_name),
        );

        if let Some(choice) = choice {
            set_choice_localizations(choice, name_localizations);
        }

        self
    }

    /// Set the list of choices for an option.
    ///
    /// Accepts tuples of `(String, f64)` corresponding to the name and
    /// value. Localization may be added with [`choice_localizations`].
    ///
    /// Defaults to no choices.
    ///
    /// [`choice_localizations`]: Self::choice_localizations
    pub fn choices<K: Into<String>>(mut self, choices: impl IntoIterator<Item = (K, f64)>) -> Self {
<<<<<<< HEAD
        self.0.choices = Some(
            choices
                .into_iter()
                .map(|(name, value, ..)| {
                    CommandOptionChoice::Number(CommandOptionChoiceData {
                        name: name.into(),
                        name_localizations: None,
                        value,
                    })
                })
                .collect(),
        );
=======
        self.0.choices = choices
            .into_iter()
            .map(|(name, value, ..)| CommandOptionChoice::Number {
                name: name.into(),
                name_localizations: None,
                value,
            })
            .collect();
>>>>>>> 87402e45

        self
    }

    /// Set the localization dictionary for the option description.
    ///
    /// Defaults to [`None`].
    pub fn description_localizations<K: Into<String>, V: Into<String>>(
        mut self,
        localizations: impl IntoIterator<Item = (K, V)>,
    ) -> Self {
        self.0.description_localizations = Some(
            localizations
                .into_iter()
                .map(|(a, b)| (a.into(), b.into()))
                .collect(),
        );

        self
    }

    /// Set the maximum allowed value.
    ///
    /// Defaults to no limit.
    pub const fn max_value(mut self, value: f64) -> Self {
        self.0.max_value = Some(CommandOptionValue::Number(value));

        self
    }

    /// Set the minimum allowed value.
    ///
    /// Defaults to no limit.
    pub const fn min_value(mut self, value: f64) -> Self {
        self.0.min_value = Some(CommandOptionValue::Number(value));

        self
    }

    /// Set the localization dictionary for the option name.
    ///
    /// Defaults to [`None`].
    pub fn name_localizations<K: Into<String>, V: Into<String>>(
        mut self,
        localizations: impl IntoIterator<Item = (K, V)>,
    ) -> Self {
        self.0.name_localizations = Some(
            localizations
                .into_iter()
                .map(|(a, b)| (a.into(), b.into()))
                .collect(),
        );

        self
    }

    /// Set whether this option is required.
    ///
    /// Defaults to `false`.
    pub const fn required(mut self, required: bool) -> Self {
        self.0.required = Some(required);

        self
    }
}

impl From<NumberBuilder> for CommandOption {
    fn from(builder: NumberBuilder) -> CommandOption {
        builder.build()
    }
}

/// Create a role option with a builder.
#[derive(Clone, Debug)]
#[must_use = "should be used in a command builder"]
pub struct RoleBuilder(CommandOption);

impl RoleBuilder {
    /// Create a new default [`RoleBuilder`].
    #[must_use = "builders have no effect if unused"]
    pub fn new(name: impl Into<String>, description: impl Into<String>) -> Self {
        Self(CommandOption {
            autocomplete: None,
            channel_types: None,
            choices: None,
            description: description.into(),
            description_localizations: None,
            kind: CommandOptionType::Role,
            max_length: None,
            max_value: None,
            min_length: None,
            min_value: None,
            name: name.into(),
            name_localizations: None,
            options: None,
            required: None,
        })
    }

    /// Consume the builder, returning the built command option.
    #[allow(clippy::missing_const_for_fn)]
    #[must_use = "should be used in a command builder"]
    pub fn build(self) -> CommandOption {
        self.0
    }

    /// Set the localization dictionary for the option description.
    ///
    /// Defaults to [`None`].
    pub fn description_localizations<K: Into<String>, V: Into<String>>(
        mut self,
        localizations: impl IntoIterator<Item = (K, V)>,
    ) -> Self {
        self.0.description_localizations = Some(
            localizations
                .into_iter()
                .map(|(a, b)| (a.into(), b.into()))
                .collect(),
        );

        self
    }

    /// Set the localization dictionary for the option name.
    ///
    /// Defaults to [`None`].
    pub fn name_localizations<K: Into<String>, V: Into<String>>(
        mut self,
        localizations: impl IntoIterator<Item = (K, V)>,
    ) -> Self {
        self.0.name_localizations = Some(
            localizations
                .into_iter()
                .map(|(a, b)| (a.into(), b.into()))
                .collect(),
        );

        self
    }

    /// Set whether this option is required.
    ///
    /// Defaults to `false`.
    pub const fn required(mut self, required: bool) -> Self {
        self.0.required = Some(required);

        self
    }
}

impl From<RoleBuilder> for CommandOption {
    fn from(builder: RoleBuilder) -> CommandOption {
        builder.build()
    }
}

/// Create a string option with a builder.
#[derive(Clone, Debug)]
#[must_use = "should be used in a command builder"]
pub struct StringBuilder(CommandOption);

impl StringBuilder {
    /// Create a new default [`StringBuilder`].
    #[must_use = "builders have no effect if unused"]
    pub fn new(name: impl Into<String>, description: impl Into<String>) -> Self {
        Self(CommandOption {
            autocomplete: Some(false),
            channel_types: None,
            choices: Some(Vec::new()),
            description: description.into(),
            description_localizations: None,
            kind: CommandOptionType::String,
            max_length: None,
            max_value: None,
            min_length: None,
            min_value: None,
            name: name.into(),
            name_localizations: None,
            options: None,
            required: None,
        })
    }

    /// Consume the builder, returning the built command option.
    #[allow(clippy::missing_const_for_fn)]
    #[must_use = "should be used in a command builder"]
    pub fn build(self) -> CommandOption {
        self.0
    }

    /// Set whether this option supports autocomplete.
    ///
    /// Defaults to `false`.
    pub const fn autocomplete(mut self, autocomplete: bool) -> Self {
        self.0.autocomplete = Some(autocomplete);

        self
    }

    /// Set localization for a particular choice, by name.
    ///
    /// Choices must be set with the [`choices`] method before updating their
    /// localization.
    ///
    /// # Panics
    ///
    /// Panics if choices are not set.
    ///
    /// [`choices`]: Self::choices
    #[track_caller]
    pub fn choice_localizations<K: Into<String>, V: Into<String>>(
        mut self,
        choice_name: &str,
        name_localizations: impl IntoIterator<Item = (K, V)>,
    ) -> Self {
        let choice = self.0.choices.as_mut().expect("choices are set").iter_mut().find(
            |choice| matches!(choice, CommandOptionChoice::String(CommandOptionChoiceData{name, ..}) if name == choice_name),
        );

        if let Some(choice) = choice {
            set_choice_localizations(choice, name_localizations);
        }

        self
    }

    /// Set the list of choices for an option.
    ///
    /// Accepts tuples of `(String, String)` corresponding to the name and
    /// value. Localization may be added with [`choice_localizations`].
    ///
    /// Defaults to no choices.
    ///
    /// [`choice_localizations`]: Self::choice_localizations
    pub fn choices<K: Into<String>, V: Into<String>>(
        mut self,
        choices: impl IntoIterator<Item = (K, V)>,
    ) -> Self {
        self.0.choices = Some(
            choices
                .into_iter()
                .map(|(name, value, ..)| {
                    CommandOptionChoice::String(CommandOptionChoiceData {
                        name: name.into(),
                        name_localizations: None,
                        value: value.into(),
                    })
                })
                .collect(),
        );

        self
    }

    /// Set the localization dictionary for the option description.
    ///
    /// Defaults to [`None`].
    pub fn description_localizations<K: Into<String>, V: Into<String>>(
        mut self,
        localizations: impl IntoIterator<Item = (K, V)>,
    ) -> Self {
        self.0.description_localizations = Some(
            localizations
                .into_iter()
                .map(|(a, b)| (a.into(), b.into()))
                .collect(),
        );

        self
    }

    /// Set the maximum allowed length.
    ///
    /// Defaults to no limit.
    pub const fn max_length(mut self, value: u16) -> Self {
        self.0.max_length = Some(value);

        self
    }

    /// Set the minimum allowed length.
    ///
    /// Defaults to no limit.
    pub const fn min_length(mut self, value: u16) -> Self {
        self.0.min_length = Some(value);

        self
    }

    /// Set the localization dictionary for the option name.
    ///
    /// Defaults to [`None`].
    pub fn name_localizations<K: Into<String>, V: Into<String>>(
        mut self,
        localizations: impl IntoIterator<Item = (K, V)>,
    ) -> Self {
        self.0.name_localizations = Some(
            localizations
                .into_iter()
                .map(|(a, b)| (a.into(), b.into()))
                .collect(),
        );

        self
    }

    /// Set whether this option is required.
    ///
    /// Defaults to `false`.
    pub const fn required(mut self, required: bool) -> Self {
        self.0.required = Some(required);

        self
    }
}

impl From<StringBuilder> for CommandOption {
    fn from(builder: StringBuilder) -> CommandOption {
        builder.build()
    }
}

/// Create a subcommand option with a builder.
#[derive(Clone, Debug)]
#[must_use = "should be used in a command builder"]
pub struct SubCommandBuilder(CommandOption);

impl SubCommandBuilder {
    /// Create a new default [`SubCommandBuilder`].
    #[must_use = "builders have no effect if unused"]
    pub fn new(name: impl Into<String>, description: impl Into<String>) -> Self {
        Self(CommandOption {
            autocomplete: None,
            channel_types: None,
            choices: None,
            description: description.into(),
            description_localizations: None,
            kind: CommandOptionType::SubCommand,
            max_length: None,
            max_value: None,
            min_length: None,
            min_value: None,
            name: name.into(),
            name_localizations: None,
            options: Some(Vec::new()),
            required: None,
        })
    }

    /// Consume the builder, returning the built command option.
    #[allow(clippy::missing_const_for_fn)]
    #[must_use = "should be used in a command builder"]
    pub fn build(self) -> CommandOption {
        self.0
    }

    /// Set the localization dictionary for the option description.
    ///
    /// Defaults to [`None`].
    pub fn description_localizations<K: Into<String>, V: Into<String>>(
        mut self,
        localizations: impl IntoIterator<Item = (K, V)>,
    ) -> Self {
        self.0.description_localizations = Some(
            localizations
                .into_iter()
                .map(|(a, b)| (a.into(), b.into()))
                .collect(),
        );

        self
    }

    /// Set the localization dictionary for the option name.
    ///
    /// Defaults to [`None`].
    pub fn name_localizations<K: Into<String>, V: Into<String>>(
        mut self,
        localizations: impl IntoIterator<Item = (K, V)>,
    ) -> Self {
        self.0.name_localizations = Some(
            localizations
                .into_iter()
                .map(|(a, b)| (a.into(), b.into()))
                .collect(),
        );

        self
    }

    /// Add an option to the sub command.
    ///
    /// Defaults to an empty list.
    pub fn option(self, option: impl Into<CommandOption>) -> Self {
        self._option(option.into())
    }

    fn _option(mut self, option: CommandOption) -> Self {
        self.0
            .options
            .as_mut()
            .expect("set to Some in `new`")
            .push(option);

        self
    }
}

impl From<SubCommandBuilder> for CommandOption {
    fn from(builder: SubCommandBuilder) -> CommandOption {
        builder.build()
    }
}

/// Create a subcommand group option with a builder.
#[derive(Clone, Debug)]
#[must_use = "should be used in a command builder"]
pub struct SubCommandGroupBuilder(CommandOption);

impl SubCommandGroupBuilder {
    /// Create a new default [`SubCommandGroupBuilder`].
    #[must_use = "builders have no effect if unused"]
    pub fn new(name: impl Into<String>, description: impl Into<String>) -> Self {
        Self(CommandOption {
            autocomplete: None,
            channel_types: None,
            choices: None,
            description: description.into(),
            description_localizations: None,
            kind: CommandOptionType::SubCommandGroup,
            max_length: None,
            max_value: None,
            min_length: None,
            min_value: None,
            name: name.into(),
            name_localizations: None,
            options: Some(Vec::new()),
            required: None,
        })
    }

    /// Consume the builder, returning the built command option.
    #[allow(clippy::missing_const_for_fn)]
    #[must_use = "should be used in a command builder"]
    pub fn build(self) -> CommandOption {
        self.0
    }

    /// Set the localization dictionary for the option description.
    ///
    /// Defaults to [`None`].
    pub fn description_localizations<K: Into<String>, V: Into<String>>(
        mut self,
        localizations: impl IntoIterator<Item = (K, V)>,
    ) -> Self {
        self.0.description_localizations = Some(
            localizations
                .into_iter()
                .map(|(a, b)| (a.into(), b.into()))
                .collect(),
        );

        self
    }

    /// Set the localization dictionary for the option name.
    ///
    /// Defaults to [`None`].
    pub fn name_localizations<K: Into<String>, V: Into<String>>(
        mut self,
        localizations: impl IntoIterator<Item = (K, V)>,
    ) -> Self {
        self.0.name_localizations = Some(
            localizations
                .into_iter()
                .map(|(a, b)| (a.into(), b.into()))
                .collect(),
        );

        self
    }

    /// Set the list of sub commands to the group.
    ///
    /// Defaults to no subcommands.
    pub fn subcommands(mut self, subcommands: impl IntoIterator<Item = SubCommandBuilder>) -> Self {
        self.0.options = Some(subcommands.into_iter().map(Into::into).collect());

        self
    }
}

impl From<SubCommandGroupBuilder> for CommandOption {
    fn from(builder: SubCommandGroupBuilder) -> CommandOption {
        builder.build()
    }
}

/// Create a user option with a builder.
#[derive(Clone, Debug)]
#[must_use = "should be used in a command builder"]
pub struct UserBuilder(CommandOption);

impl UserBuilder {
    /// Create a new default [`UserBuilder`].
    #[must_use = "builders have no effect if unused"]
    pub fn new(name: impl Into<String>, description: impl Into<String>) -> Self {
        Self(CommandOption {
            autocomplete: None,
            channel_types: None,
            choices: None,
            description: description.into(),
            description_localizations: None,
            kind: CommandOptionType::User,
            max_length: None,
            max_value: None,
            min_length: None,
            min_value: None,
            name: name.into(),
            name_localizations: None,
            options: None,
            required: None,
        })
    }

    /// Consume the builder, returning the built command option.
    #[allow(clippy::missing_const_for_fn)]
    #[must_use = "should be used in a command builder"]
    pub fn build(self) -> CommandOption {
        self.0
    }

    /// Set the localization dictionary for the option description.
    ///
    /// Defaults to [`None`].
    pub fn description_localizations<K: Into<String>, V: Into<String>>(
        mut self,
        localizations: impl IntoIterator<Item = (K, V)>,
    ) -> Self {
        self.0.description_localizations = Some(
            localizations
                .into_iter()
                .map(|(a, b)| (a.into(), b.into()))
                .collect(),
        );

        self
    }

    /// Set the localization dictionary for the option name.
    ///
    /// Defaults to [`None`].
    pub fn name_localizations<K: Into<String>, V: Into<String>>(
        mut self,
        localizations: impl IntoIterator<Item = (K, V)>,
    ) -> Self {
        self.0.name_localizations = Some(
            localizations
                .into_iter()
                .map(|(a, b)| (a.into(), b.into()))
                .collect(),
        );

        self
    }

    /// Set whether this option is required.
    ///
    /// Defaults to `false`.
    pub const fn required(mut self, required: bool) -> Self {
        self.0.required = Some(required);

        self
    }
}

impl From<UserBuilder> for CommandOption {
    fn from(builder: UserBuilder) -> CommandOption {
        builder.build()
    }
}

fn set_choice_localizations<K: Into<String>, V: Into<String>>(
    choice: &mut CommandOptionChoice,
    localizations: impl IntoIterator<Item = (K, V)>,
) {
    let name_localizations = match choice {
        CommandOptionChoice::String(CommandOptionChoiceData {
            name_localizations, ..
        })
        | CommandOptionChoice::Integer(CommandOptionChoiceData {
            name_localizations, ..
        })
        | CommandOptionChoice::Number(CommandOptionChoiceData {
            name_localizations, ..
        }) => name_localizations,
    };

    *name_localizations = Some(
        localizations
            .into_iter()
            .map(|(k, v)| (k.into(), v.into()))
            .collect(),
    );
}

#[cfg(test)]
mod tests {
    use super::*;
    use static_assertions::assert_impl_all;
    use std::fmt::Debug;

    assert_impl_all!(AttachmentBuilder: Clone, Debug, Send, Sync);
    assert_impl_all!(CommandBuilder: Clone, Debug, Send, Sync);
    assert_impl_all!(BooleanBuilder: Clone, Debug, Send, Sync);
    assert_impl_all!(ChannelBuilder: Clone, Debug, Send, Sync);
    assert_impl_all!(IntegerBuilder: Clone, Debug, Send, Sync);
    assert_impl_all!(MentionableBuilder: Clone, Debug, Send, Sync);
    assert_impl_all!(RoleBuilder: Clone, Debug, Send, Sync);
    assert_impl_all!(StringBuilder: Clone, Debug, Send, Sync);
    assert_impl_all!(SubCommandBuilder: Clone, Debug, Send, Sync);
    assert_impl_all!(SubCommandGroupBuilder: Clone, Debug, Send, Sync);
    assert_impl_all!(UserBuilder: Clone, Debug, Send, Sync);

    #[test]
    #[allow(clippy::too_many_lines)]
    fn construct_command_with_builder() {
        let command =
            CommandBuilder::new(
                "permissions",
                "Get or edit permissions for a user or a role",
                CommandType::ChatInput,
            )
            .option(
                SubCommandGroupBuilder::new("user", "Get or edit permissions for a user")
                    .subcommands([
                        SubCommandBuilder::new("get", "Get permissions for a user")
                            .option(UserBuilder::new("user", "The user to get").required(true))
                            .option(ChannelBuilder::new(
                                "channel",
                                "The channel permissions to get. If omitted, the guild \
                                 permissions will be returned",
                            )),
                        SubCommandBuilder::new("edit", "Edit permissions for a user")
                            .option(UserBuilder::new("user", "The user to edit").required(true))
                            .option(ChannelBuilder::new(
                                "channel",
                                "The channel permissions to edit. If omitted, the guild \
                                 permissions will be edited",
                            )),
                    ]),
            )
            .option(
                SubCommandGroupBuilder::new("role", "Get or edit permissions for a role")
                    .subcommands([
                        SubCommandBuilder::new("get", "Get permissions for a role")
                            .option(RoleBuilder::new("role", "The role to get").required(true))
                            .option(ChannelBuilder::new(
                                "channel",
                                "The channel permissions to get. If omitted, the guild \
                                 permissions will be returned",
                            )),
                        SubCommandBuilder::new("edit", "Edit permissions for a role")
                            .option(RoleBuilder::new("role", "The role to edit").required(true))
                            .option(ChannelBuilder::new(
                                "channel",
                                "The channel permissions to edit. If omitted, the guild \
                                 permissions will be edited",
                            )),
                    ]),
            )
            .build();

        let command_manual = Command {
            application_id: None,
            default_member_permissions: None,
            dm_permission: None,
            description: String::from("Get or edit permissions for a user or a role"),
            guild_id: None,
            id: None,
            kind: CommandType::ChatInput,
            name: String::from("permissions"),
            name_localizations: None,
            description_localizations: None,
            options: Vec::from([
                CommandOption {
                    autocomplete: None,
                    channel_types: None,
                    choices: None,
                    description: "Get or edit permissions for a user".to_owned(),
                    description_localizations: None,
                    kind: CommandOptionType::SubCommandGroup,
                    max_length: None,
                    max_value: None,
                    min_length: None,
                    min_value: None,
                    name: "user".to_owned(),
                    name_localizations: None,
                    options: Some(Vec::from([
                        CommandOption {
                            autocomplete: None,
                            channel_types: None,
                            choices: None,
                            description: "Get permissions for a user".to_owned(),
                            description_localizations: None,
                            kind: CommandOptionType::SubCommand,
                            max_length: None,
                            max_value: None,
                            min_length: None,
                            min_value: None,
                            name: "get".to_owned(),
                            name_localizations: None,
                            options: Some(Vec::from([
                                CommandOption {
                                    autocomplete: None,
                                    channel_types: None,
                                    choices: None,
                                    description: "The user to get".to_owned(),
                                    description_localizations: None,
                                    kind: CommandOptionType::User,
                                    max_length: None,
                                    max_value: None,
                                    min_length: None,
                                    min_value: None,
                                    name: "user".to_owned(),
                                    name_localizations: None,
                                    options: None,
                                    required: Some(true),
                                },
                                CommandOption {
                                    autocomplete: None,
                                    channel_types: Some(Vec::new()),
                                    choices: None,
                                    description:
                                        "The channel permissions to get. If omitted, the guild \
                                        permissions will be returned"
                                            .to_owned(),
                                    description_localizations: None,
                                    kind: CommandOptionType::Channel,
                                    max_length: None,
                                    max_value: None,
                                    min_length: None,
                                    min_value: None,
                                    name: "channel".to_owned(),
                                    name_localizations: None,
                                    options: None,
                                    required: None,
                                },
                            ])),
                            required: None,
                        },
                        CommandOption {
                            autocomplete: None,
                            channel_types: None,
                            choices: None,
                            description: "Edit permissions for a user".to_owned(),
                            description_localizations: None,
                            kind: CommandOptionType::SubCommand,
                            max_length: None,
                            max_value: None,
                            min_length: None,
                            min_value: None,
                            name: "edit".to_owned(),
                            name_localizations: None,
                            options: Some(Vec::from([
                                CommandOption {
                                    autocomplete: None,
                                    channel_types: None,
                                    choices: None,
                                    description: "The user to edit".to_owned(),
                                    description_localizations: None,
                                    kind: CommandOptionType::User,
                                    max_length: None,
                                    max_value: None,
                                    min_length: None,
                                    min_value: None,
                                    name: "user".to_owned(),
                                    name_localizations: None,
                                    options: None,
                                    required: Some(true),
                                },
                                CommandOption {
                                    autocomplete: None,
                                    channel_types: Some(Vec::new()),
                                    choices: None,
                                    description:
                                        "The channel permissions to edit. If omitted, the guild \
                                        permissions will be edited"
                                            .to_owned(),
                                    description_localizations: None,
                                    kind: CommandOptionType::Channel,
                                    max_length: None,
                                    max_value: None,
                                    min_length: None,
                                    min_value: None,
                                    name: "channel".to_owned(),
                                    name_localizations: None,
                                    options: None,
                                    required: None,
                                },
                            ])),
                            required: None,
                        },
                    ])),
                    required: None,
                },
                CommandOption {
                    autocomplete: None,
                    channel_types: None,
                    choices: None,
                    description: "Get or edit permissions for a role".to_owned(),
                    description_localizations: None,
                    kind: CommandOptionType::SubCommandGroup,
                    max_length: None,
                    max_value: None,
                    min_length: None,
                    min_value: None,
                    name: "role".to_owned(),
                    name_localizations: None,
                    options: Some(Vec::from([
                        CommandOption {
                            autocomplete: None,
                            channel_types: None,
                            choices: None,
                            description: "Get permissions for a role".to_owned(),
                            description_localizations: None,
                            kind: CommandOptionType::SubCommand,
                            max_length: None,
                            max_value: None,
                            min_length: None,
                            min_value: None,
                            name: "get".to_owned(),
                            name_localizations: None,
                            options: Some(Vec::from([
                                CommandOption {
                                    autocomplete: None,
                                    channel_types: None,
                                    choices: None,
                                    description: "The role to get".to_owned(),
                                    description_localizations: None,
                                    kind: CommandOptionType::Role,
                                    max_length: None,
                                    max_value: None,
                                    min_length: None,
                                    min_value: None,
                                    name: "role".to_owned(),
                                    name_localizations: None,
                                    options: None,
                                    required: Some(true),
                                },
                                CommandOption {
                                    autocomplete: None,
                                    channel_types: Some(Vec::new()),
                                    choices: None,
                                    description:
                                        "The channel permissions to get. If omitted, the guild \
                                permissions will be returned"
                                            .to_owned(),
                                    description_localizations: None,
                                    kind: CommandOptionType::Channel,
                                    max_length: None,
                                    max_value: None,
                                    min_length: None,
                                    min_value: None,
                                    name: "channel".to_owned(),
                                    name_localizations: None,
                                    options: None,
                                    required: None,
                                },
                            ])),
                            required: None,
                        },
                        CommandOption {
                            autocomplete: None,
                            channel_types: None,
                            choices: None,
                            description: "Edit permissions for a role".to_owned(),
                            description_localizations: None,
                            kind: CommandOptionType::SubCommand,
                            max_length: None,
                            max_value: None,
                            min_length: None,
                            min_value: None,
                            name: "edit".to_owned(),
                            name_localizations: None,
                            options: Some(Vec::from([
                                CommandOption {
                                    autocomplete: None,
                                    channel_types: None,
                                    choices: None,
                                    description: "The role to edit".to_owned(),
                                    description_localizations: None,
                                    kind: CommandOptionType::Role,
                                    max_length: None,
                                    max_value: None,
                                    min_length: None,
                                    min_value: None,
                                    name: "role".to_owned(),
                                    name_localizations: None,
                                    options: None,
                                    required: Some(true),
                                },
                                CommandOption {
                                    autocomplete: None,
                                    channel_types: Some(Vec::new()),
                                    choices: None,
                                    description:
                                        "The channel permissions to edit. If omitted, the guild \
                                permissions will be edited"
                                            .to_owned(),
                                    description_localizations: None,
                                    kind: CommandOptionType::Channel,
                                    max_length: None,
                                    max_value: None,
                                    min_length: None,
                                    min_value: None,
                                    name: "channel".to_owned(),
                                    name_localizations: None,
                                    options: None,
                                    required: None,
                                },
                            ])),
                            required: None,
                        },
                    ])),
                    required: None,
                },
            ]),
            version: Id::new(1),
        };

        assert_eq!(command, command_manual);
    }

    #[test]
    fn validate() {
        let result = CommandBuilder::new("", "", CommandType::ChatInput).validate();

        assert!(result.is_err());
    }
}<|MERGE_RESOLUTION|>--- conflicted
+++ resolved
@@ -46,14 +46,8 @@
 
 use twilight_model::{
     application::command::{
-<<<<<<< HEAD
         Command, CommandOption, CommandOptionChoice, CommandOptionChoiceData, CommandOptionType,
         CommandOptionValue, CommandType,
-=======
-        BaseCommandOptionData, ChannelCommandOptionData, ChoiceCommandOptionData, Command,
-        CommandOption, CommandOptionChoice, CommandOptionValue, CommandType,
-        NumberCommandOptionData, OptionsCommandOptionData,
->>>>>>> 87402e45
     },
     channel::ChannelType,
     guild::Permissions,
@@ -770,7 +764,6 @@
     ///
     /// [`choice_localizations`]: Self::choice_localizations
     pub fn choices<K: Into<String>>(mut self, choices: impl IntoIterator<Item = (K, f64)>) -> Self {
-<<<<<<< HEAD
         self.0.choices = Some(
             choices
                 .into_iter()
@@ -783,16 +776,6 @@
                 })
                 .collect(),
         );
-=======
-        self.0.choices = choices
-            .into_iter()
-            .map(|(name, value, ..)| CommandOptionChoice::Number {
-                name: name.into(),
-                name_localizations: None,
-                value,
-            })
-            .collect();
->>>>>>> 87402e45
 
         self
     }

--- conflicted
+++ resolved
@@ -1,15 +1,7 @@
 use crate::channel::ChannelType;
 use serde::{Deserialize, Serialize};
 use serde_repr::{Deserialize_repr, Serialize_repr};
-<<<<<<< HEAD
-use std::{cmp::Eq, collections::HashMap};
-=======
-use std::{
-    cmp::Eq,
-    collections::HashMap,
-    fmt::{Formatter, Result as FmtResult},
-};
->>>>>>> 87402e45
+use std::collections::HashMap;
 
 /// Option for a [`Command`].
 ///
@@ -23,46 +15,9 @@
 ///
 /// [available locale]: https://discord.com/developers/docs/reference#locales
 /// [`Command`]: super::Command
-<<<<<<< HEAD
 /// [Discord Docs/Localization]: https://discord.com/developers/docs/interactions/application-commands#localization
 #[derive(Clone, Debug, Deserialize, PartialEq, Serialize)]
 pub struct CommandOption {
-=======
-/// [`SubCommand`]: CommandOption::SubCommand
-/// [`SubCommandGroup`]: CommandOption::SubCommandGroup
-#[derive(Clone, Debug, PartialEq)]
-pub enum CommandOption {
-    SubCommand(OptionsCommandOptionData),
-    SubCommandGroup(OptionsCommandOptionData),
-    String(ChoiceCommandOptionData),
-    Integer(NumberCommandOptionData),
-    Boolean(BaseCommandOptionData),
-    User(BaseCommandOptionData),
-    Channel(ChannelCommandOptionData),
-    Role(BaseCommandOptionData),
-    Mentionable(BaseCommandOptionData),
-    Number(NumberCommandOptionData),
-    Attachment(BaseCommandOptionData),
-}
-
-impl CommandOption {
-    pub const fn kind(&self) -> CommandOptionType {
-        match self {
-            CommandOption::SubCommand(_) => CommandOptionType::SubCommand,
-            CommandOption::SubCommandGroup(_) => CommandOptionType::SubCommandGroup,
-            CommandOption::String(_) => CommandOptionType::String,
-            CommandOption::Integer(_) => CommandOptionType::Integer,
-            CommandOption::Boolean(_) => CommandOptionType::Boolean,
-            CommandOption::User(_) => CommandOptionType::User,
-            CommandOption::Channel(_) => CommandOptionType::Channel,
-            CommandOption::Role(_) => CommandOptionType::Role,
-            CommandOption::Mentionable(_) => CommandOptionType::Mentionable,
-            CommandOption::Number(_) => CommandOptionType::Number,
-            CommandOption::Attachment(_) => CommandOptionType::Attachment,
-        }
-    }
-
->>>>>>> 87402e45
     /// Whether the command supports autocomplete.
     ///
     /// Applicable for [`CommandOption`]s of type [`Integer`], [`Number`], and
@@ -76,27 +31,8 @@
     /// [`Number`]: CommandOptionType::Number
     /// [`String`]: CommandOptionType::String
     #[serde(skip_serializing_if = "Option::is_none")]
-<<<<<<< HEAD
     pub autocomplete: Option<bool>,
     /// List of possible channel types users can select from.
-=======
-    pub name_localizations: Option<HashMap<String, String>>,
-    /// Whether the option is required to be completed by a user.
-    #[serde(default)]
-    pub required: bool,
-}
-
-/// Data supplied to a [`CommandOption`] of type [`SubCommand`] or
-/// [`SubCommandGroup`].
-///
-/// [`SubCommand`]: CommandOption::SubCommand
-/// [`SubCommandGroup`]: CommandOption::SubCommandGroup
-#[derive(Clone, Debug, Default, Deserialize, PartialEq, Serialize)]
-pub struct OptionsCommandOptionData {
-    /// Description of the option. It must be 100 characters or less.
-    pub description: String,
-    /// Localization dictionary for the `description` field.
->>>>>>> 87402e45
     ///
     /// Applicable for [`CommandOption`] of type [`Channel`].
     ///
@@ -112,25 +48,7 @@
     ///
     /// Defaults to no choices; users may input a value of their choice.
     ///
-<<<<<<< HEAD
     /// Must be at most 25 options.
-=======
-    /// [`SubCommand`]: CommandOptionType::SubCommand
-    /// [`SubCommandGroup`]: CommandOptionType::SubCommandGroup
-    #[serde(default)]
-    pub options: Vec<CommandOption>,
-}
-
-/// Data supplied to a [`CommandOption`] of type [`String`].
-///
-/// [`String`]: CommandOption::String
-#[derive(Clone, Debug, Default, Deserialize, PartialEq, Serialize)]
-pub struct ChoiceCommandOptionData {
-    /// Whether the command supports autocomplete.
-    #[serde(default)]
-    pub autocomplete: bool,
-    /// Predetermined choices may be defined for a user to select.
->>>>>>> 87402e45
     ///
     /// **Note**: all choices must be of the same type.
     ///
@@ -206,25 +124,7 @@
     /// [`name`]: Self::name
     #[serde(skip_serializing_if = "Option::is_none")]
     pub name_localizations: Option<HashMap<String, String>>,
-<<<<<<< HEAD
     /// Nested [`CommandOption`]s.
-=======
-    /// Whether or not the option is required to be completed by a user.
-    #[serde(default)]
-    pub required: bool,
-}
-
-/// Data supplied to a [`CommandOption`] of type [`Integer`] or [`Number`].
-///
-/// [`Integer`]: CommandOption::Integer
-/// [`Number`]: CommandOption::Number
-#[derive(Clone, Debug, Default, Deserialize, PartialEq, Serialize)]
-pub struct NumberCommandOptionData {
-    /// Whether the command supports autocomplete.
-    #[serde(default)]
-    pub autocomplete: bool,
-    /// Predetermined choices may be defined for a user to select.
->>>>>>> 87402e45
     ///
     /// Applicable for [`CommandOption`]s of type [`SubCommand`] and
     /// [`SubCommandGroup`].
@@ -256,7 +156,6 @@
 
 /// A predetermined choice users can select.
 ///
-<<<<<<< HEAD
 /// Note that the right variant must be selected based on the
 /// [`CommandOption`]'s [`CommandOptionType`].
 #[derive(Clone, Debug, Deserialize, PartialEq, Serialize)]
@@ -287,49 +186,18 @@
     pub name_localizations: Option<HashMap<String, String>>,
     /// Value of the choice. Must be 100 characters or less if it is a string.
     pub value: T,
-=======
-/// [Discord Docs/Application Command Object]: https://discord.com/developers/docs/interactions/application-commands#application-command-object-application-command-option-choice-structure
-#[derive(Clone, Debug, Deserialize, PartialEq, Serialize)]
-#[serde(untagged)]
-pub enum CommandOptionChoice {
-    String {
-        name: String,
-        #[serde(skip_serializing_if = "Option::is_none")]
-        name_localizations: Option<HashMap<String, String>>,
-        value: String,
-    },
-    Int {
-        name: String,
-        #[serde(skip_serializing_if = "Option::is_none")]
-        name_localizations: Option<HashMap<String, String>>,
-        value: i64,
-    },
-    Number {
-        name: String,
-        #[serde(skip_serializing_if = "Option::is_none")]
-        name_localizations: Option<HashMap<String, String>>,
-        value: f64,
-    },
->>>>>>> 87402e45
 }
 
 /// Type used in the `max_value` and `min_value` [`CommandOption`] field.
 ///
-<<<<<<< HEAD
 /// Note that the right variant must be selected based on the
 /// [`CommandOption`]'s [`CommandOptionType`].
-=======
-/// [Discord Docs/Application Command Object]: https://discord.com/developers/docs/interactions/application-commands#application-command-object-application-command-option-structure
->>>>>>> 87402e45
 #[derive(Clone, Copy, Debug, Deserialize, PartialEq, Serialize)]
 #[serde(untagged)]
 pub enum CommandOptionValue {
     /// Integer type.
     Integer(i64),
-<<<<<<< HEAD
     /// Number type.
-=======
->>>>>>> 87402e45
     Number(f64),
 }
 
@@ -367,438 +235,4 @@
             CommandOptionType::Attachment => "Attachment",
         }
     }
-<<<<<<< HEAD
-=======
-}
-
-#[cfg(test)]
-mod tests {
-    use super::{
-        super::{Command, CommandType},
-        BaseCommandOptionData, ChannelCommandOptionData, ChoiceCommandOptionData, CommandOption,
-        CommandOptionChoice, CommandOptionValue, NumberCommandOptionData, OptionsCommandOptionData,
-    };
-    use crate::{channel::ChannelType, guild::Permissions, id::Id};
-    use serde_test::Token;
-    use std::collections::HashMap;
-
-    /// Test that when a subcommand or subcommand group's `options` field is
-    /// missing during deserialization that the field is defaulted instead of
-    /// returning a missing field error.
-    #[test]
-    fn issue_1150() {
-        let value = CommandOption::SubCommand(OptionsCommandOptionData {
-            description: "ponyville".to_owned(),
-            description_localizations: None,
-            name: "equestria".to_owned(),
-            name_localizations: None,
-            options: Vec::new(),
-        });
-
-        serde_test::assert_de_tokens(
-            &value,
-            &[
-                Token::Struct {
-                    name: "CommandOptionEnvelope",
-                    len: 4,
-                },
-                Token::Str("description"),
-                Token::Str("ponyville"),
-                Token::Str("name"),
-                Token::Str("equestria"),
-                Token::Str("options"),
-                Token::None,
-                Token::Str("type"),
-                Token::U8(1),
-                Token::StructEnd,
-            ],
-        );
-    }
-
-    #[test]
-    #[allow(clippy::too_many_lines)]
-    fn test_command_option_full() {
-        let value = Command {
-            application_id: Some(Id::new(100)),
-            default_member_permissions: Some(Permissions::ADMINISTRATOR),
-            dm_permission: Some(false),
-            description: "this command is a test".into(),
-            description_localizations: Some(HashMap::from([(
-                "en-US".into(),
-                "this command is a test".into(),
-            )])),
-            guild_id: Some(Id::new(300)),
-            id: Some(Id::new(200)),
-            kind: CommandType::ChatInput,
-            name: "test command".into(),
-            name_localizations: Some(HashMap::from([("en-US".into(), "test command".into())])),
-            options: Vec::from([CommandOption::SubCommandGroup(OptionsCommandOptionData {
-                description: "sub group desc".into(),
-                description_localizations: None,
-                name: "sub group name".into(),
-                name_localizations: None,
-                options: Vec::from([CommandOption::SubCommand(OptionsCommandOptionData {
-                    description: "sub command desc".into(),
-                    description_localizations: None,
-                    name: "sub command name".into(),
-                    name_localizations: None,
-                    options: Vec::from([
-                        CommandOption::String(ChoiceCommandOptionData {
-                            autocomplete: true,
-                            choices: Vec::new(),
-                            description: "string manual desc".into(),
-                            description_localizations: None,
-                            max_length: None,
-                            min_length: None,
-                            name: "string_manual".into(),
-                            name_localizations: None,
-                            required: false,
-                        }),
-                        CommandOption::String(ChoiceCommandOptionData {
-                            autocomplete: false,
-                            choices: Vec::from([CommandOptionChoice::String {
-                                name: "choicea".into(),
-                                name_localizations: Some(HashMap::from([(
-                                    "en-US".into(),
-                                    "choicea".into(),
-                                )])),
-                                value: "choice_a".into(),
-                            }]),
-                            description: "string desc".into(),
-                            description_localizations: None,
-                            max_length: Some(6000),
-                            min_length: Some(0),
-                            name: "string".into(),
-                            name_localizations: None,
-                            required: false,
-                        }),
-                        CommandOption::Integer(NumberCommandOptionData {
-                            autocomplete: false,
-                            choices: Vec::from([CommandOptionChoice::Int {
-                                name: "choice2".into(),
-                                name_localizations: None,
-                                value: 2,
-                            }]),
-                            description: "int desc".into(),
-                            description_localizations: None,
-                            max_value: Some(CommandOptionValue::Integer(20)),
-                            min_value: Some(CommandOptionValue::Integer(10)),
-                            name: "int".into(),
-                            name_localizations: None,
-                            required: false,
-                        }),
-                        CommandOption::Boolean(BaseCommandOptionData {
-                            description: "bool desc".into(),
-                            description_localizations: None,
-                            name: "bool".into(),
-                            name_localizations: None,
-                            required: false,
-                        }),
-                        CommandOption::User(BaseCommandOptionData {
-                            description: "user desc".into(),
-                            description_localizations: None,
-                            name: "user".into(),
-                            name_localizations: None,
-                            required: false,
-                        }),
-                        CommandOption::Channel(ChannelCommandOptionData {
-                            channel_types: Vec::from([ChannelType::GuildText]),
-                            description: "channel desc".into(),
-                            description_localizations: None,
-                            name: "channel".into(),
-                            name_localizations: None,
-                            required: false,
-                        }),
-                        CommandOption::Role(BaseCommandOptionData {
-                            description: "role desc".into(),
-                            description_localizations: None,
-                            name: "role".into(),
-                            name_localizations: None,
-                            required: false,
-                        }),
-                        CommandOption::Mentionable(BaseCommandOptionData {
-                            description: "mentionable desc".into(),
-                            description_localizations: None,
-                            name: "mentionable".into(),
-                            name_localizations: None,
-                            required: false,
-                        }),
-                        CommandOption::Number(NumberCommandOptionData {
-                            autocomplete: false,
-                            choices: Vec::from([CommandOptionChoice::Number {
-                                name: "choice3".into(),
-                                name_localizations: None,
-                                value: 2.0,
-                            }]),
-                            description: "number desc".into(),
-                            description_localizations: None,
-                            max_value: Some(CommandOptionValue::Number(5.5)),
-                            min_value: Some(CommandOptionValue::Number(10.0)),
-                            name: "number".into(),
-                            name_localizations: None,
-                            required: false,
-                        }),
-                    ]),
-                })]),
-            })]),
-            version: Id::new(1),
-        };
-
-        serde_test::assert_tokens(
-            &value,
-            &[
-                Token::Struct {
-                    name: "Command",
-                    len: 12,
-                },
-                Token::Str("application_id"),
-                Token::Some,
-                Token::NewtypeStruct { name: "Id" },
-                Token::Str("100"),
-                Token::Str("default_member_permissions"),
-                Token::Some,
-                Token::Str("8"),
-                Token::Str("dm_permission"),
-                Token::Some,
-                Token::Bool(false),
-                Token::Str("description"),
-                Token::Str("this command is a test"),
-                Token::Str("description_localizations"),
-                Token::Some,
-                Token::Map { len: Some(1) },
-                Token::Str("en-US"),
-                Token::Str("this command is a test"),
-                Token::MapEnd,
-                Token::Str("guild_id"),
-                Token::Some,
-                Token::NewtypeStruct { name: "Id" },
-                Token::Str("300"),
-                Token::Str("id"),
-                Token::Some,
-                Token::NewtypeStruct { name: "Id" },
-                Token::Str("200"),
-                Token::Str("type"),
-                Token::U8(1),
-                Token::Str("name"),
-                Token::Str("test command"),
-                Token::Str("name_localizations"),
-                Token::Some,
-                Token::Map { len: Some(1) },
-                Token::Str("en-US"),
-                Token::Str("test command"),
-                Token::MapEnd,
-                Token::Str("options"),
-                Token::Seq { len: Some(1) },
-                Token::Struct {
-                    name: "CommandOptionEnvelope",
-                    len: 4,
-                },
-                Token::Str("description"),
-                Token::Str("sub group desc"),
-                Token::Str("name"),
-                Token::Str("sub group name"),
-                Token::Str("options"),
-                Token::Some,
-                Token::Seq { len: Some(1) },
-                Token::Struct {
-                    name: "CommandOptionEnvelope",
-                    len: 4,
-                },
-                Token::Str("description"),
-                Token::Str("sub command desc"),
-                Token::Str("name"),
-                Token::Str("sub command name"),
-                Token::Str("options"),
-                Token::Some,
-                Token::Seq { len: Some(9) },
-                Token::Struct {
-                    name: "CommandOptionEnvelope",
-                    len: 5,
-                },
-                Token::Str("autocomplete"),
-                Token::Bool(true),
-                Token::Str("choices"),
-                Token::Some,
-                Token::Seq { len: Some(0) },
-                Token::SeqEnd,
-                Token::Str("description"),
-                Token::Str("string manual desc"),
-                Token::Str("name"),
-                Token::Str("string_manual"),
-                Token::Str("type"),
-                Token::U8(3),
-                Token::StructEnd,
-                Token::Struct {
-                    name: "CommandOptionEnvelope",
-                    len: 6,
-                },
-                Token::Str("choices"),
-                Token::Some,
-                Token::Seq { len: Some(1) },
-                Token::Struct {
-                    name: "CommandOptionChoice",
-                    len: 3,
-                },
-                Token::Str("name"),
-                Token::Str("choicea"),
-                Token::Str("name_localizations"),
-                Token::Some,
-                Token::Map { len: Some(1) },
-                Token::Str("en-US"),
-                Token::Str("choicea"),
-                Token::MapEnd,
-                Token::Str("value"),
-                Token::Str("choice_a"),
-                Token::StructEnd,
-                Token::SeqEnd,
-                Token::Str("description"),
-                Token::Str("string desc"),
-                Token::Str("max_length"),
-                Token::Some,
-                Token::U16(6000),
-                Token::Str("min_length"),
-                Token::Some,
-                Token::U16(0),
-                Token::Str("name"),
-                Token::Str("string"),
-                Token::Str("type"),
-                Token::U8(3),
-                Token::StructEnd,
-                Token::Struct {
-                    name: "CommandOptionEnvelope",
-                    len: 6,
-                },
-                Token::Str("choices"),
-                Token::Some,
-                Token::Seq { len: Some(1) },
-                Token::Struct {
-                    name: "CommandOptionChoice",
-                    len: 2,
-                },
-                Token::Str("name"),
-                Token::Str("choice2"),
-                Token::Str("value"),
-                Token::I64(2),
-                Token::StructEnd,
-                Token::SeqEnd,
-                Token::Str("description"),
-                Token::Str("int desc"),
-                Token::Str("max_value"),
-                Token::Some,
-                Token::I64(20),
-                Token::Str("min_value"),
-                Token::Some,
-                Token::I64(10),
-                Token::Str("name"),
-                Token::Str("int"),
-                Token::Str("type"),
-                Token::U8(4),
-                Token::StructEnd,
-                Token::Struct {
-                    name: "CommandOptionEnvelope",
-                    len: 3,
-                },
-                Token::Str("description"),
-                Token::Str("bool desc"),
-                Token::Str("name"),
-                Token::Str("bool"),
-                Token::Str("type"),
-                Token::U8(5),
-                Token::StructEnd,
-                Token::Struct {
-                    name: "CommandOptionEnvelope",
-                    len: 3,
-                },
-                Token::Str("description"),
-                Token::Str("user desc"),
-                Token::Str("name"),
-                Token::Str("user"),
-                Token::Str("type"),
-                Token::U8(6),
-                Token::StructEnd,
-                Token::Struct {
-                    name: "CommandOptionEnvelope",
-                    len: 4,
-                },
-                Token::Str("channel_types"),
-                Token::Some,
-                Token::Seq { len: Some(1) },
-                Token::U8(0),
-                Token::SeqEnd,
-                Token::Str("description"),
-                Token::Str("channel desc"),
-                Token::Str("name"),
-                Token::Str("channel"),
-                Token::Str("type"),
-                Token::U8(7),
-                Token::StructEnd,
-                Token::Struct {
-                    name: "CommandOptionEnvelope",
-                    len: 3,
-                },
-                Token::Str("description"),
-                Token::Str("role desc"),
-                Token::Str("name"),
-                Token::Str("role"),
-                Token::Str("type"),
-                Token::U8(8),
-                Token::StructEnd,
-                Token::Struct {
-                    name: "CommandOptionEnvelope",
-                    len: 3,
-                },
-                Token::Str("description"),
-                Token::Str("mentionable desc"),
-                Token::Str("name"),
-                Token::Str("mentionable"),
-                Token::Str("type"),
-                Token::U8(9),
-                Token::StructEnd,
-                Token::Struct {
-                    name: "CommandOptionEnvelope",
-                    len: 6,
-                },
-                Token::Str("choices"),
-                Token::Some,
-                Token::Seq { len: Some(1) },
-                Token::Struct {
-                    name: "CommandOptionChoice",
-                    len: 2,
-                },
-                Token::Str("name"),
-                Token::Str("choice3"),
-                Token::Str("value"),
-                Token::F64(2.0),
-                Token::StructEnd,
-                Token::SeqEnd,
-                Token::Str("description"),
-                Token::Str("number desc"),
-                Token::Str("max_value"),
-                Token::Some,
-                Token::F64(5.5),
-                Token::Str("min_value"),
-                Token::Some,
-                Token::F64(10.0),
-                Token::Str("name"),
-                Token::Str("number"),
-                Token::Str("type"),
-                Token::U8(10),
-                Token::StructEnd,
-                Token::SeqEnd,
-                Token::Str("type"),
-                Token::U8(1),
-                Token::StructEnd,
-                Token::SeqEnd,
-                Token::Str("type"),
-                Token::U8(2),
-                Token::StructEnd,
-                Token::SeqEnd,
-                Token::Str("version"),
-                Token::NewtypeStruct { name: "Id" },
-                Token::Str("1"),
-                Token::StructEnd,
-            ],
-        );
-    }
->>>>>>> 87402e45
 }
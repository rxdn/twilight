--- conflicted
+++ resolved
@@ -16,9 +16,6 @@
 anyhow = { default-features = false, features = ["std"], version = "1" }
 futures = { default-features = false, version = "0.3" }
 tokio = { default-features = false, features = ["macros", "rt-multi-thread"], version = "1.0" }
-<<<<<<< HEAD
-tracing = "0.1"
-tracing-subscriber = { default-features = false, features = ["fmt", "tracing-log"], version = "0.3" }
 twilight-cache-inmemory = { default-features = false, path = "../twilight-cache-inmemory", version = "0.15.0-rc.1" }
 twilight-gateway = { default-features = false, features = ["rustls-native-roots"], path = "../twilight-gateway", version = "0.15.0-rc.2" }
 twilight-gateway-queue = { default-features = false, path = "../twilight-gateway-queue", version = "0.15.0-rc.1" }
@@ -29,17 +26,4 @@
 twilight-model = { default-features = false, path = "../twilight-model", version = "0.15.0-rc.1" }
 twilight-standby = { default-features = false, path = "../twilight-standby", version = "0.15.0-rc.1" }
 twilight-util = { default-features = false, path = "../twilight-util", version = "0.15.0-rc.1" }
-twilight-validate = { default-features = false, path = "../twilight-validate", version = "0.15.0-rc.1" }
-=======
-twilight-cache-inmemory = { default-features = false, path = "../twilight-cache-inmemory", version = "0.14.4" }
-twilight-gateway = { default-features = false, features = ["rustls-native-roots"], path = "../twilight-gateway", version = "0.14.2" }
-twilight-gateway-queue = { default-features = false, path = "../twilight-gateway-queue", version = "0.14.1" }
-twilight-http = { default-features = false, features = ["rustls-native-roots"], path = "../twilight-http", version = "0.14.4" }
-twilight-http-ratelimiting = { default-features = false, path = "../twilight-http-ratelimiting", version = "0.14.2" }
-twilight-lavalink = { default-features = false, path = "../twilight-lavalink", version = "0.14.1" }
-twilight-mention = { default-features = false, path = "../twilight-mention", version = "0.14.0" }
-twilight-model = { default-features = false, path = "../twilight-model", version = "0.14.5" }
-twilight-standby = { default-features = false, path = "../twilight-standby", version = "0.14.1" }
-twilight-util = { default-features = false, path = "../twilight-util", version = "0.14.2" }
-twilight-validate = { default-features = false, path = "../twilight-validate", version = "0.14.2" }
->>>>>>> 6638adba
+twilight-validate = { default-features = false, path = "../twilight-validate", version = "0.15.0-rc.1" }
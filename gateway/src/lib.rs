--- conflicted
+++ resolved
@@ -1,147 +1,3 @@
-<<<<<<< HEAD
-//! # twilight-gateway
-//!
-//! [![codecov badge][]][codecov link] [![discord badge][]][discord link] [![github badge][]][github link] [![license badge][]][license link] ![rust badge]
-//!
-//! `twilight-gateway` is an implementation of Discord's sharding gateway sessions.
-//! This is responsible for receiving stateful events in real-time from Discord
-//! and sending *some* stateful information.
-//!
-//! It includes two primary types: the Shard and Cluster.
-//!
-//! The Shard handles a single websocket connection and can manage up to 2500
-//! guilds. If you manage a small bot in under about 2000 guilds, then this is
-//! what you use. See the [Discord Docs/Sharding][docs:discord:sharding] for
-//! more information on sharding.
-//!
-//! The Cluster is an interface which manages the health of the shards it
-//! manages and proxies all of their events under one unified stream. This is
-//! useful to use if you have a large bot in over 1000 or 2000 guilds.
-//!
-//! ## Examples
-//!
-//! There are a few usage examples located in the [root of the `twilight`
-//! repository][github examples link].
-//!
-//! ## Features
-//!
-//! ### Deserialization
-//!
-//! `twilight-gateway` supports [`serde_json`] and [`simd-json`] for
-//! deserializing and serializing events.
-//!
-//! #### `simd-json`
-//!
-//! The `simd-json` feature enables [`simd-json`] support to use simd features
-//! of modern cpus to deserialize responses faster. It is not enabled by
-//! default.
-//!
-//! To use this feature you need to also add these lines to
-//! `<project root>/.cargo/config`:
-//!
-//! ```toml
-//! [build]
-//! rustflags = ["-C", "target-cpu=native"]
-//! ```
-//! you can also use this environment variable `RUSTFLAGS="-C target-cpu=native"`.
-//!
-//! ```toml
-//! [dependencies]
-//! twilight-gateway = { default-features = false, features = ["rustls-native-roots", "simd-json"], version = "0.2" }
-//! ```
-//!
-//! ### Metrics
-//!
-//! The `metrics` feature provides metrics information via the `metrics` crate.
-//! Some of the metrics logged are counters about received event counts and
-//! their types and gauges about the capacity and efficiency of the inflater of
-//! each shard.
-//!
-//! This is disabled by default.
-//!
-//! ### TLS
-//!
-//! **Note**: not enabling any TLS feature is support for use behind a proxy;
-//! Discord's API is HTTPS only.
-//!
-//! `twilight-gateway` has features to enable [`tokio-tungstenite`] and
-//! [`twilight-http`]'s TLS features. These features are mutually exclusive.
-//! `rustls-native-roots` is enabled by default.
-//!
-//! #### `native`
-//!
-//! The `native` feature enables [`tokio-tungstenite`]'s `native-tls`
-//! feature as well as [`twilight-http`]'s `native` feature which is mostly
-//! equivalent to using [`native-tls`].
-//!
-//! To enable `native`, do something like this in your `Cargo.toml`:
-//!
-//! ```toml
-//! [dependencies]
-//! twilight-gateway = { default-features = false, features = ["native"], version = "0.2" }
-//! ```
-//!
-//! #### `rustls-native-roots`
-//!
-//! The `rustls-native-roots` feature enables [`tokio-tungstenite`]'s `rustls-tls-native-roots` feature and
-//! [`twilight-http`]'s `rustls-native-roots` feature, which use [`rustls`] as the TLS backend and [`rustls-native-certs`]
-//! for root certificates.
-//!
-//! This is enabled by default.
-//!
-//! #### `rustls-webpki-roots`
-//!
-//! The `rustls-webpki-roots` feature enables [`tokio-tungstenite`]'s `rustls-tls-webpki-roots` feature and
-//! [`twilight-http`]'s `rustls-webpki-roots` feature, which use [`rustls`] as the TLS backend and [`webpki-roots`]
-//! for root certificates.
-//!
-//! This should be preferred over `rustls-native-roots` in Docker containers based on `scratch`.
-//!
-//! ### HTTP
-//!
-//! The `twilight-http` feature enables the gateway to retrieve Discord's gateway
-//! url and recommended shard count at runtime. If this is statically known, for
-//! example when running a shard behind a proxy, http support is optional.
-//!
-//! **Note**: Discord's gateway url is not stable and should not be hard-coded.
-//!
-//! `twilight-http` is enabled by default.
-//!
-//! ### zlib
-//!
-//! zlib compression is enabled with one of the two `zlib` features described below.
-//!
-//! There are 2 zlib features `zlib-stock` and `zlib-simd`, if both are enabled it
-//! will use `zlib-stock`.
-//!
-//! `zlib-stock` is enabled by default.
-//!
-//! Enabling **only** `zlib-simd` will make the library use [`zlib-ng`] which is a modern
-//! fork of zlib that is faster and more effective, but it needs `cmake` to compile.
-//!
-//! [`native-tls`]: https://crates.io/crates/native-tls
-//! [`rustls`]: https://crates.io/crates/rustls
-//! [`rustls-native-certs`]: https://crates.io/crates/rustls-native-certs
-//! [`serde_json`]: https://crates.io/crates/serde_json
-//! [`simd-json`]: https://crates.io/crates/simd-json
-//! [`tokio-tungstenite`]: https://crates.io/crates/tokio-tungstenite
-//! [`twilight-http`]: https://twilight-rs.github.io/twilight/twilight_http/index.html
-//! [`webpki-roots`]: https://crates.io/crates/webpki-roots
-//! [`zlib-ng`]: https://github.com/zlib-ng/zlib-ng
-//! [codecov badge]: https://img.shields.io/codecov/c/gh/twilight-rs/twilight?logo=codecov&style=for-the-badge&token=E9ERLJL0L2
-//! [codecov link]: https://app.codecov.io/gh/twilight-rs/twilight/
-//! [discord badge]: https://img.shields.io/discord/745809834183753828?color=%237289DA&label=discord%20server&logo=discord&style=for-the-badge
-//! [discord link]: https://discord.gg/7jj8n7D
-//! [docs:discord:sharding]: https://discord.com/developers/docs/topics/gateway#sharding
-//! [github badge]: https://img.shields.io/badge/github-twilight-6f42c1.svg?style=for-the-badge&logo=github
-//! [github examples link]: https://github.com/twilight-rs/twilight/tree/main/examples
-//! [github link]: https://github.com/twilight-rs/twilight
-//! [license badge]: https://img.shields.io/badge/license-ISC-blue.svg?style=for-the-badge&logo=pastebin
-//! [license link]: https://github.com/twilight-rs/twilight/blob/main/LICENSE.md
-//! [rust badge]: https://img.shields.io/badge/rust-1.60+-93450a.svg?style=for-the-badge&logo=rust
-
-=======
->>>>>>> edf0b8a7
 #![deny(
     clippy::all,
     clippy::missing_const_for_fn,

--- conflicted
+++ resolved
@@ -1,8 +1,4 @@
-<<<<<<< HEAD
-use super::{Config, Events, Shard, ShardStartError};
-=======
 use super::{Config, Events, Shard};
->>>>>>> 382dcdfe
 use crate::EventTypeFlags;
 use std::{
     borrow::Cow,
@@ -15,8 +11,6 @@
     payload::outgoing::{identify::IdentifyProperties, update_presence::UpdatePresencePayload},
     Intents,
 };
-#[cfg(feature = "twilight-http")]
-use {super::ShardStartErrorType, twilight_http::Client};
 
 /// Shard ID configuration is invalid.
 ///
@@ -105,13 +99,7 @@
 #[must_use = "has no effect if not built"]
 pub struct ShardBuilder {
     event_types: EventTypeFlags,
-<<<<<<< HEAD
-    gateway_url: Option<String>,
-    #[cfg(feature = "twilight-http")]
-    pub(crate) http_client: Arc<Client>,
-=======
     pub(crate) gateway_url: Option<String>,
->>>>>>> 382dcdfe
     identify_properties: Option<IdentifyProperties>,
     intents: Intents,
     large_threshold: u64,
@@ -134,11 +122,6 @@
         Self {
             event_types: EventTypeFlags::default(),
             gateway_url: None,
-<<<<<<< HEAD
-            #[cfg(feature = "twilight-http")]
-            http_client: Arc::new(Client::new(token.clone())),
-=======
->>>>>>> 382dcdfe
             identify_properties: None,
             intents,
             large_threshold: 50,
@@ -157,11 +140,6 @@
                 Some(s) => Cow::Owned(s),
                 None => Cow::Borrowed(crate::URL),
             },
-<<<<<<< HEAD
-            #[cfg(feature = "twilight-http")]
-            http_client: self.http_client,
-=======
->>>>>>> 382dcdfe
             identify_properties: self.identify_properties,
             intents: self.intents,
             large_threshold: self.large_threshold,
@@ -182,32 +160,8 @@
     }
 
     /// Consume the builder, constructing a shard.
-<<<<<<< HEAD
-    ///
-    /// # Errors
-    ///
-    /// Returns a [`ShardStartErrorType::InvalidToken`] error type if
-    /// the token failed validation.
-    pub async fn build(self) -> Result<(Shard, Events), ShardStartError> {
-        // Authenticate the token
-        #[cfg(feature = "twilight-http")]
-        {
-            self.http_client
-                .gateway()
-                .authed()
-                .exec()
-                .await
-                .map_err(|source| ShardStartError {
-                    source: Some(Box::new(source)),
-                    kind: ShardStartErrorType::InvalidToken,
-                })?;
-        }
-
-        Ok(Shard::new_with_config(self.into_config()))
-=======
     pub fn build(self) -> (Shard, Events) {
         Shard::new_with_config(self.into_config())
->>>>>>> 382dcdfe
     }
 
     /// Set the event types to process.
@@ -234,20 +188,6 @@
         self
     }
 
-<<<<<<< HEAD
-    /// Set the HTTP client for validating the token.
-    ///
-    /// Default is a new, unconfigured HTTP client.
-    #[allow(clippy::missing_const_for_fn)]
-    #[cfg(feature = "twilight-http")]
-    pub fn http_client(mut self, http_client: Arc<Client>) -> Self {
-        self.http_client = http_client;
-
-        self
-    }
-
-=======
->>>>>>> 382dcdfe
     /// Set the properties to identify with.
     ///
     /// This may be used if you want to set a different operating system, for
